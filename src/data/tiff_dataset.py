from typing import Union, List
from math import ceil
from glob import glob
from pathlib import Path
from functools import partial
from multiprocessing import Process, Pool, cpu_count
from tqdm import tqdm
from rasterio.windows import Window
from rasterio import open as rio_open
from rasterio import Env as rio_env
from torch.utils.data import Dataset
import pandas as pd
import numpy as np
from torch import tensor, half

from src import utils

log = utils.get_pylogger(__name__)

# we need some way of splitting the TiFFs into train, valid, and test splits
# that are spatially independent BUT have similar distributions

import pdb

class TiffDataset(Dataset):
    def __init__(self,
        tif_dir: Union[str, None] = None,
        tif_files: Union[List[str], None] = None,
        tif_data: Union[np.ndarray, None] = None,
        valid_patches: Union[np.ndarray, None] = None,
        patch_size: int = 33,
        stage: Union[np.ndarray, None] = None,
        uscan_only: bool = False,
    ):
        self.uscan_only = uscan_only
        # loads tif files in MP compatible format
        self.tif_files, self.tif_data = self._load_tif_files(tif_dir, tif_files, tif_data)

        # loads VALID patches within all tiffs of dataset
        self.valid_patches = self._load_valid_patches(self.tif_files, patch_size) if valid_patches is None else valid_patches

        # sets remaining object variables
        self.patch_size = patch_size
        self.stage = stage

    def _load_tif_files(self, tif_dir, tif_files, tif_data):
        # sets List[str] of tif files
        assert (tif_files is None and tif_dir is not None) or (tif_files is not None and tif_dir is None), "tif_dir and tif_files BOTH set."
<<<<<<< HEAD
        tif_files = glob(str(Path(tif_dir) / Path("*.tif"))) if tif_files is None else tif_files
        if self.uscan_only:
            log.info("Only using US and Canada datapoints.")
            tif_files = [item for item in tif_files if 'north-america' in item]
        else:
            log.info("Using all available datapoints: US, Canada, and Australia.")
        tif_data = []
        for tif_file in tif_files:
            with rio_open(tif_file, "r") as tif:
                tif_data.append(tensor(tif.read()).half())
=======
        if tif_files is None:
            tif_files = glob(str(Path(tif_dir) / Path("*.tif")))
            tif_data = []
            for tif_file in tif_files:
                log.info(f"Loading tif data for for {tif_file}")
                with rio_env(GDAL_CACHEMAX=0):
                    with rio_open(tif_file, driver='GTiff') as tif:
                        tif_data.append(tensor(tif.read().astype("half"), dtype=half))
>>>>>>> 2f3f7b28
        return tif_files, tif_data

    def _load_valid_patches(self, tif_files, patch_size):
        # loads or generates df indicating which tif patches are VALID
        ds_valid_patches = []
        for tif_idx, tif_file in  enumerate(tif_files):
            valid_patch_file = f"{str(tif_file).split('.')[0]}_valid_p{patch_size}.npy"
            try:
                # check if valid patch dataframe already exists
                log.info(f"Loading np.ndarray enumerating valid patches for {tif_file} (~5 min)")
                valid_patches = np.load(valid_patch_file)
            except FileNotFoundError:
                # if not, generate valid patch dataframe
                log.warning(f"np.ndarray not found. Generating.")
                valid_patches = self._generate_valid_patches(tif_file, patch_size)
                np.save(valid_patch_file, valid_patches)

            valid_patches = np.hstack([valid_patches, tif_idx*np.ones(shape=(valid_patches.shape[0],1))])
            ds_valid_patches.append(valid_patches)
        # returns valid patches of ALL tiffs in dataset
        return np.vstack(ds_valid_patches)
    
    @staticmethod
    def _generate_valid_patches(tif_file, patch_size):
        with rio_open(tif_file, "r") as tif:
            tif_height = tif.height
            tif_width = tif.width
        
        # extracts the pixel coords of raster
        rows, cols = np.mgrid[0:tif_height:1,0:tif_width:1].reshape((-1, (tif_width)*(tif_height)))

        # sets up multiprocessing pool
        log.warning(f"Using {cpu_count()} threads to enumerate and store valid patches to np.ndarray")
        pool = Pool(cpu_count())

        # splits data into mp.cpu_count() chunks
        chunk_size = len(rows) // cpu_count()
        chunks = [(cols[i:i+chunk_size],rows[i:i+chunk_size]) for i in range(0, len(rows), chunk_size)]

        # enumerates all valid patches with multiprocessing
        validate_patches_multi = partial(validate_patches, patch_size=patch_size, tif_file=tif_file)
        valid_patches = np.vstack(pool.map(validate_patches_multi, chunks))

        # closes the pool to free up resources
        pool.close()
        pool.join()

        return valid_patches

    def __len__(self):
        return self.valid_patches.shape[0]
    
    def __getitem__(self, idx):
        # loads the patch's location and label
        col = int(self.valid_patches[idx,0])
        row = int(self.valid_patches[idx,1])
        label = self.valid_patches[idx,2]
        source_tif = int(self.valid_patches[idx,-1])
        
        # loads the patch's data
        patch = self.tif_data[source_tif][:-1,row:row+self.patch_size,col:col+self.patch_size]
        
        if self.stage == "predict":
            return patch, label, col, row # produce map
        else:
            return patch, label # train/val/test


def validate_patches(chunk, patch_size, tif_file):
    # creates MP friendly iterator that estimates run-time
    if Process()._identity[0] == 1:
        chunk_iter = tqdm(zip(chunk[0],chunk[1]), total=len(chunk[0]))
    else:
        chunk_iter = zip(chunk[0],chunk[1])
    
    # validates the patches made from pixel locations in chunks
    records = []
    with rio_open(tif_file) as f:
        for x, y in chunk_iter:
            patch = f.read(window=Window(x, y, patch_size, patch_size))
            if patch.shape != (f.count, patch_size, patch_size) or (patch == f.nodata).any(): continue
            records.append([x, y, patch[-1, patch_size//2, patch_size//2]])
        tif_tfm = f.transform
    
    # creates dataframe cataloging valid patches
    records = np.asarray(records)

    # efficiently adds lat / lon to dataframe
    if records.shape[0]:
        cols = records[:,0] + 0.5 + patch_size//2
        rows = records[:,1] + 0.5 + patch_size//2
        pts = np.dot(np.asarray(tif_tfm.column_vectors).T, np.vstack((cols, rows, np.ones_like(rows)))).T
        records = np.hstack([records, pts])
    else:
        records = np.empty(shape=(0,5))
    
    return records


def spatial_cross_val_split(
    ds: Dataset, 
    k: int = 5, 
    test_set: int = 0,
    val_set: int = 1,
    split_col: str = "lat", 
    nbins: Union[int, None] = None,
    samples_per_bin: int = 3.0
):
    log.info(f"Splitting patches with spatial cross-val (2-3 min)")
    ds_df = pd.DataFrame(
        data=ds.valid_patches, 
        index=np.arange(ds.valid_patches.shape[0]), 
        columns=["x","y","label","lon", "lat","source"]
    )
    # select only the deposit/occurence/neighbor present samples
    target_df = np.unique(ds_df.loc[ds_df["label"] == True, split_col].values)
    # bin the latitudes into sizes of 1-3 samples per bin
    if nbins is None:
        nbins = ceil(len(target_df) / samples_per_bin)
    _, bins = pd.qcut(target_df, nbins, retbins=True)
    bins[0] = -float("inf")
    bins[-1] = float("inf")
    bins = pd.IntervalIndex.from_breaks(bins)
    # group the bins into k groups (folds)
    bins_df = pd.DataFrame({f"{split_col}_bin": bins})
    bins_df["group"] = np.tile(np.arange(k), (ceil(nbins / k),))[:nbins]
    # assign all data to a k+1 group using the existing bin / group assignments
    ds_df[f"{split_col}_bin"] = pd.cut(ds_df[split_col], bins)
    ds_df = pd.merge(ds_df, bins_df, on=f"{split_col}_bin")
    # split into train / test data
    test_valid_patches = ds_df[ds_df["group"] == test_set].drop(columns=[f"{split_col}_bin","group"]).reset_index(drop=True).values
    test_ds = TiffDataset(
        tif_files=ds.tif_files, 
        tif_data=ds.tif_data,
        patch_size=ds.patch_size, 
        stage=ds.stage,
        valid_patches=test_valid_patches,
        uscan_only=ds.uscan_only,
    )
    val_valid_patches = ds_df[ds_df["group"] == val_set].drop(columns=[f"{split_col}_bin","group"]).reset_index(drop=True).values
    val_ds = TiffDataset(
        tif_files=ds.tif_files, 
        tif_data=ds.tif_data,
        patch_size=ds.patch_size, 
        stage=ds.stage,
        valid_patches=val_valid_patches
    )
    ds_valid_patches = ds_df[(ds_df["group"] != test_set) & (ds_df["group"] != val_set)].drop(columns=[f"{split_col}_bin","group"]).reset_index(drop=True).values
    ds = TiffDataset(
        tif_files=ds.tif_files, 
        tif_data=ds.tif_data,
        patch_size=ds.patch_size, 
        stage=ds.stage,
        valid_patches=ds_valid_patches,
        uscan_only=ds.uscan_only,
    )
    return ds, val_ds, test_ds


def filter_by_bounds(ds, bounds):
    ds.valid_patches = ds.valid_patches[ds.valid_patches[:,3] > bounds[0]] # left
    ds.valid_patches = ds.valid_patches[ds.valid_patches[:,4] > bounds[1]] # bottom
    ds.valid_patches = ds.valid_patches[ds.valid_patches[:,3] < bounds[2]] # right
    ds.valid_patches = ds.valid_patches[ds.valid_patches[:,4] < bounds[3]] # top
    return ds


if __name__ == "__main__":
    dataset = TiffDataset("/workspace/data/SRI-DATACUBE")
    pdb.set_trace()
    print(len(dataset))
    print(dataset[0][0].shape)
    print(dataset[0][1])
    tr_ds, te_ds = spatial_cross_val_split(dataset, k=6, nbins=36)
    print("Train")
    print(len(tr_ds) / len(dataset))
    print("Test")
    print(len(te_ds) /len(dataset))
<|MERGE_RESOLUTION|>--- conflicted
+++ resolved
@@ -46,27 +46,19 @@
     def _load_tif_files(self, tif_dir, tif_files, tif_data):
         # sets List[str] of tif files
         assert (tif_files is None and tif_dir is not None) or (tif_files is not None and tif_dir is None), "tif_dir and tif_files BOTH set."
-<<<<<<< HEAD
-        tif_files = glob(str(Path(tif_dir) / Path("*.tif"))) if tif_files is None else tif_files
-        if self.uscan_only:
-            log.info("Only using US and Canada datapoints.")
-            tif_files = [item for item in tif_files if 'north-america' in item]
-        else:
-            log.info("Using all available datapoints: US, Canada, and Australia.")
-        tif_data = []
-        for tif_file in tif_files:
-            with rio_open(tif_file, "r") as tif:
-                tif_data.append(tensor(tif.read()).half())
-=======
         if tif_files is None:
             tif_files = glob(str(Path(tif_dir) / Path("*.tif")))
+            if self.uscan_only:
+                log.info("Only using US and Canada datapoints.")
+                tif_files = [item for item in tif_files if 'north-america' in item]
+            else:
+                log.info("Using all available datapoints: US, Canada, and Australia.")
             tif_data = []
             for tif_file in tif_files:
                 log.info(f"Loading tif data for for {tif_file}")
                 with rio_env(GDAL_CACHEMAX=0):
                     with rio_open(tif_file, driver='GTiff') as tif:
                         tif_data.append(tensor(tif.read().astype("half"), dtype=half))
->>>>>>> 2f3f7b28
         return tif_files, tif_data
 
     def _load_valid_patches(self, tif_files, patch_size):
