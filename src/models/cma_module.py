--- conflicted
+++ resolved
@@ -5,6 +5,7 @@
 from torchmetrics import MaxMetric, MeanMetric
 from torchmetrics.classification import BinaryAUROC
 import rasterio as rio
+from captum.attr import IntegratedGradients
 
 from src import utils
 log = utils.get_pylogger(__name__)
@@ -180,33 +181,6 @@
         """Lightning hook that is called when a test epoch ends."""
         pass
 
-    # def predict_step(self, batch: Tuple[torch.Tensor, torch.Tensor], batch_idx: int) -> None:
-    #     """Perform a single predict step on a batch of data from the predict set.
-
-    #     :param batch: A batch of data (a tuple) containing the input tensor of images and target
-    #         labels.
-    #     :param batch_idx: The index of the current batch.
-    #     """
-
-    #     # enables Monte Carlo Dropout
-    #     self.net.train()
-
-    #     # generates MC samples
-    #     preds = torch.sigmoid(
-    #         self.forward(
-    #             batch[0].tile((self.hparams.mc_samples,1,1,1))
-    #         ).reshape(-1,batch[0].shape[0])
-    #     ).detach()
-
-    #     # computes mean and std of MC samples
-    #     means = preds.mean(dim=0).squeeze()
-    #     stds = preds.std(dim=0).squeeze()
-    
-    #     return torch.stack((batch[2], batch[3], means, stds), dim=1)
-        
-    # def on_predict_epoch_end(self, results):
-    #     self.trainer.results = torch.vstack(results[0]).cpu().numpy()
-
     def predict_step(self, batch: Tuple[torch.Tensor, torch.Tensor], batch_idx: int) -> None:
         """Perform a single predict step on a batch of data from the predict set.
 
@@ -214,23 +188,12 @@
             labels.
         :param batch_idx: The index of the current batch.
         """
-
-<<<<<<< HEAD
-        from captum.attr import IntegratedGradients
-
         ig = IntegratedGradients(self.net)
         attribution = ig.attribute(batch[0].requires_grad_(), n_steps=50).mean(dim=(-1,-2))
-=======
+
         # enables Monte Carlo Dropout
         self.net.activate_dropout()
->>>>>>> 2f3f7b28
-
-        # from captum.attr import Occlusion
-        # occlusion = Occlusion(self.net)
-        # attribution = occlusion.attribute(batch[0],sliding_window_shapes=(1, 16, 16)).mean(dim=(-1,-2))
-
-        # enables Monte Carlo Dropout
-        self.net.activate_dropout()
+
         # generates MC samples
         preds = torch.sigmoid(
             self.forward(
@@ -241,7 +204,7 @@
         # computes mean and std of MC samples
         means = preds.mean(dim=0).squeeze()
         stds = preds.std(dim=0).squeeze()
-        # breakpoint()
+        
         return torch.concat((torch.stack((batch[2], batch[3], means, stds), dim=1), attribution), dim=1)
         
     def on_predict_epoch_end(self, results):
